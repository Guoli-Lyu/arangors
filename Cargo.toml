[package]
name = "arangors"
<<<<<<< HEAD
version = "0.4.5"
=======
version = "0.4.4"
>>>>>>> ec628957
edition = "2018"
authors = [ "Guoli Lyu <guoli-lv@hotmail.com>" ]
readme = "README.md"
license = "MIT"
description = "Rust driver for ArangoDB"
repository = "https://github.com/fMeow/arangors"
documentation = "https://docs.rs/arangors"
keywords = [ "nosql", "database", "client", "driver", "arangoDB" ]
exclude = [ ".gitignore", ".github", "tests/**/*" ]

[package.metadata.docs.rs]
all-features = false
features = [ "rocksdb", "reqwest_async" ]

[badges.maintenance]
status = "actively-developed"

[features]
default = [ "rocksdb", "reqwest_async" ]
blocking = [ "maybe-async/is_sync" ]
reqwest_async = [ "reqwest"]
reqwest_blocking = [ "reqwest/blocking", "blocking" ]
surf_async = [ "surf", "http-types" ]
cluster = [ ]
enterprise = [ ]
mmfiles = [ ]
rocksdb = [ ]
arango3_7 = [ ]

[dependencies]
async-trait = "0.1"
base64 = "0.12"
http = "0.2"
log = "0.4"
maybe-async = "0.2"
serde_json = "1"
serde_qs = "0.6"
thiserror = "1"
typed-builder = "0.7"
url = "2"

  [dependencies.serde]
  version = "1"
  features = [ "derive" ]

  [dependencies.reqwest]
  version = "0.10.4"
  features = [ "gzip", "json" ]
  optional = true

  [dependencies.surf]
<<<<<<< HEAD
  version = "2.1.0"
=======
  version = "2.0.0-alpha.5"
  optional = true

  [dependencies.http-types]
  version = "2.0.0"
>>>>>>> ec628957
  optional = true

[dev-dependencies]
env_logger = "0.7.1"
pretty_assertions = "0.6.1"
dotenv = "0.15.0"
regex = "1.3.7"
anyhow = "1"

  [dev-dependencies.tokio]
  version = "0.2.18"
  features = [ "macros", "rt-core" ]

  [dev-dependencies.async-std]
  version = "1"
  features = [ "attributes" ]<|MERGE_RESOLUTION|>--- conflicted
+++ resolved
@@ -1,10 +1,6 @@
 [package]
 name = "arangors"
-<<<<<<< HEAD
 version = "0.4.5"
-=======
-version = "0.4.4"
->>>>>>> ec628957
 edition = "2018"
 authors = [ "Guoli Lyu <guoli-lv@hotmail.com>" ]
 readme = "README.md"
@@ -46,26 +42,22 @@
 typed-builder = "0.7"
 url = "2"
 
-  [dependencies.serde]
-  version = "1"
-  features = [ "derive" ]
+[dependencies.serde]
+version = "1"
+features = [ "derive" ]
 
-  [dependencies.reqwest]
-  version = "0.10.4"
-  features = [ "gzip", "json" ]
-  optional = true
+[dependencies.reqwest]
+version = "0.10.4"
+features = [ "gzip", "json" ]
+optional = true
 
-  [dependencies.surf]
-<<<<<<< HEAD
-  version = "2.1.0"
-=======
-  version = "2.0.0-alpha.5"
-  optional = true
+[dependencies.surf]
+version = "2.1.0"
+optional = true
 
-  [dependencies.http-types]
-  version = "2.0.0"
->>>>>>> ec628957
-  optional = true
+[dependencies.http-types]
+version = "2.0.0"
+optional = true
 
 [dev-dependencies]
 env_logger = "0.7.1"
@@ -74,10 +66,10 @@
 regex = "1.3.7"
 anyhow = "1"
 
-  [dev-dependencies.tokio]
-  version = "0.2.18"
-  features = [ "macros", "rt-core" ]
+[dev-dependencies.tokio]
+version = "0.2.18"
+features = [ "macros", "rt-core" ]
 
-  [dev-dependencies.async-std]
-  version = "1"
-  features = [ "attributes" ]+[dev-dependencies.async-std]
+version = "1"
+features = [ "attributes" ]