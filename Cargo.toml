[package]
name = "arangors"
version = "0.4.5"
edition = "2018"
authors = [ "Guoli Lyu <guoli-lv@hotmail.com>" ]
readme = "README.md"
license = "MIT"
description = "Rust driver for ArangoDB"
repository = "https://github.com/fMeow/arangors"
documentation = "https://docs.rs/arangors"
keywords = [ "nosql", "database", "client", "driver", "arangoDB" ]
exclude = [ ".gitignore", ".github", "tests/**/*" ]

[package.metadata.docs.rs]
all-features = false
features = [ "rocksdb", "reqwest_async" ]

[badges.maintenance]
status = "actively-developed"

[features]
default = [ "rocksdb", "reqwest_async" ]
blocking = [ "maybe-async/is_sync" ]
reqwest_async = [ "reqwest" ]
reqwest_blocking = [ "reqwest/blocking", "blocking" ]
surf_async = [ "surf", "http-types" ]
cluster = [ ]
enterprise = [ ]
mmfiles = [ ]
rocksdb = [ ]
arango3_7 = [ ]

[dependencies]
async-trait = "0.1"
base64 = "0.13"
http = "0.2"
log = "0.4"
maybe-async = "0.2"
serde_json = "1"
serde_qs = "0.7"
thiserror = "1"
typed-builder = "0.7"
url = "2"

[dependencies.serde]
version = "1"
features = [ "derive" ]

[dependencies.reqwest]
version = "0.10.4"
features = [ "gzip", "json" ]
optional = true

[dependencies.surf]
version = "2.1.0"
optional = true

[dependencies.http-types]
version = "2.0.0"
optional = true

[dev-dependencies]
env_logger = "0.8"
pretty_assertions = "0.6.1"
dotenv = "0.15.0"
regex = "1.3.7"
anyhow = "1"

<<<<<<< HEAD
[dev-dependencies.tokio]
version = "0.2.18"
features = [ "macros", "rt-core" ]
=======
  [dev-dependencies.tokio]
  version = "0.3"
  features = [ "macros", "rt-multi-thread" ]
>>>>>>> ed289531

[dev-dependencies.async-std]
version = "1"
features = [ "attributes" ]<|MERGE_RESOLUTION|>--- conflicted
+++ resolved
@@ -66,15 +66,9 @@
 regex = "1.3.7"
 anyhow = "1"
 
-<<<<<<< HEAD
 [dev-dependencies.tokio]
-version = "0.2.18"
-features = [ "macros", "rt-core" ]
-=======
-  [dev-dependencies.tokio]
-  version = "0.3"
-  features = [ "macros", "rt-multi-thread" ]
->>>>>>> ed289531
+version = "0.3"
+features = [ "macros", "rt-multi-thread" ]
 
 [dev-dependencies.async-std]
 version = "1"
