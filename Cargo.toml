[package]
name = "arangors"
version = "0.4.5"
edition = "2018"
authors = [ "Guoli Lyu <guoli-lv@hotmail.com>" ]
readme = "README.md"
license = "MIT"
description = "Rust driver for ArangoDB"
repository = "https://github.com/fMeow/arangors"
documentation = "https://docs.rs/arangors"
keywords = [ "nosql", "database", "client", "driver", "arangoDB" ]
exclude = [ ".gitignore", ".github", "tests/**/*" ]

[package.metadata.docs.rs]
all-features = false
features = [ "rocksdb", "reqwest_async" ]

[badges.maintenance]
status = "actively-developed"

[features]
default = [ "rocksdb", "reqwest_async" ]
blocking = [ "maybe-async/is_sync" ]
reqwest_async = [ "reqwest" ]
reqwest_blocking = [ "reqwest/blocking", "blocking" ]
surf_async = [ "surf", "http-types" ]
cluster = [ ]
enterprise = [ ]
mmfiles = [ ]
rocksdb = [ ]
arango3_7 = [ ]

[dependencies]
async-trait = "0.1"
base64 = "0.13"
http = "0.2"
log = "0.4"
maybe-async = "0.2"
serde_json = "1"
serde_qs = "0.7"
thiserror = "1"
typed-builder = "0.7"
url = "2"

[dependencies.serde]
version = "1"
features = [ "derive" ]

[dependencies.reqwest]
version = "0.10.4"
features = [ "gzip", "json" ]
optional = true

[dependencies.surf]
version = "2.1.0"
optional = true

[dependencies.http-types]
version = "2.0.0"
optional = true

[dev-dependencies]
env_logger = "0.8"
pretty_assertions = "0.6.1"
dotenv = "0.15.0"
regex = "1.3.7"
anyhow = "1"

<<<<<<< HEAD
[dev-dependencies.tokio]
version = "0.2.18"
features = [ "macros", "rt-core" ]
=======
  [dev-dependencies.tokio]
  version = "0.2"
  features = [ "macros", "rt-core" ]
>>>>>>> dcbbf3bc

[dev-dependencies.async-std]
version = "1"
features = [ "attributes" ]<|MERGE_RESOLUTION|>--- conflicted
+++ resolved
@@ -66,15 +66,9 @@
 regex = "1.3.7"
 anyhow = "1"
 
-<<<<<<< HEAD
 [dev-dependencies.tokio]
-version = "0.2.18"
+version = "0.2"
 features = [ "macros", "rt-core" ]
-=======
-  [dev-dependencies.tokio]
-  version = "0.2"
-  features = [ "macros", "rt-core" ]
->>>>>>> dcbbf3bc
 
 [dev-dependencies.async-std]
 version = "1"
